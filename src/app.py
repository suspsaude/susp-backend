import os

<<<<<<< HEAD
from fastapi import FastAPI, Depends
from sqlalchemy import create_engine
from sqlalchemy.orm import sessionmaker
from pydantic import BaseModel, Field

from db.tables import Base, MedicalService, ServiceRecord, GeneralInfo
from src.utils import get_address_from_cep, get_distance
=======
from fastapi import FastAPI
from sqlalchemy import create_engine
from sqlalchemy.orm import sessionmaker

from db.tables import Base, MedicalService
>>>>>>> 6b1887c2

description = """
API para consulta de informações sobre unidades de saúde do SUS para a plataforma SUSP.

Endpoints disponíveis:

- `/especialidades`: Retorna a lista de especialidades disponíveis.
- `/unidades?cep=&esp=`: Retorna a lista de unidades de saúde próximas a um CEP com uma determinada especialidade.
- `/unidades/detalhes?cnes=`: Retorna detalhes de uma unidade de saúde a partir do numero CNES da unidade.
"""

DB_USER = os.getenv("POSTGRES_USER")
DB_NAME = os.getenv("POSTGRES_DB")
DB_PASSWORD = os.getenv("POSTGRES_PASSWORD")
DB_URL = f"postgresql://{DB_USER}:{DB_PASSWORD}@db:5432/{DB_NAME}"

<<<<<<< HEAD
MAX_DISTANCE = 10

=======
>>>>>>> 6b1887c2
app = FastAPI(
    title="SUSP",
    description=description,
)

<<<<<<< HEAD
class UnidadeRequest(BaseModel):
    cep: str = Field(..., regex=r'^\d{5}-?\d{3}$', description="CEP no formato 00000000")
    esp: int = Field(..., min_length=1, description="Especialidade médica")

=======
>>>>>>> 6b1887c2
@app.get("/")
async def root():
    return {"message": "Não há nada aqui, apenas um sanity check!"}

@app.get("/especialidades", 
         summary="Lista de especialidades disponíveis", 
         response_description="Lista de especialidades",
         response_model=list[str],
         )
async def especialidades():
    engine = create_engine(DB_URL)
    session = (sessionmaker(bind=engine))()
    expertises = session.query(MedicalService.name).distinct().all()
    
    return [expertise.tuple()[0] for expertise in expertises]

@app.get("/unidades", 
         summary="Obtém as unidades próximas a um CEP que atendem uma determinada especialidade",
         response_description="Lista de unidades de saúde ordenadas por distância que atendem à especialidade desejada",
         response_model=list[dict],
         )
async def unidades(params: UnidadeRequest = Depends()):
    engine = create_engine(DB_URL)
    session = sessionmaker(bind=engine)()
    
    address_data = get_address_from_cep(params.cep)
    latitude = address_data["latitude"]
    longitude = address_data["longitude"]

    service_records = session.query(ServiceRecord).filter(ServiceRecord.service == params.esp).all()

    result = []
    for record in service_records:
        unit = session.query(GeneralInfo).filter(GeneralInfo.cnes == record.cnes).first()

        if unit:
            distance = get_distance(
                {"latitude": latitude, "longitude": longitude},
                {"latitude": unit.latitude, "longitude": unit.longitude}
            )

            if distance <= MAX_DISTANCE:
                result.append({
                    "name": unit.name,
                    "address": f"{unit.address}, {unit.number}, {unit.district}",
                    "type": unit.kind,
                    "rating": record.classification,
                    "distance": distance
                })
        else:
            print(f"Unidade {record.cnes} não encontrada!")

    return sorted(result, key=lambda x: x["distance"])

@app.get("/unidades/detalhes",
         summary="Obtém detalhes de uma unidade de saúde a partir do CNES",
         response_description="Objeto com detalhes da unidade de saúde",
         response_model=dict,
         )
async def detalhes(cnes: int):
    return {"message": f"Não implementado ainda! Detalhes do CNES {cnes}"}<|MERGE_RESOLUTION|>--- conflicted
+++ resolved
@@ -1,6 +1,5 @@
 import os
 
-<<<<<<< HEAD
 from fastapi import FastAPI, Depends
 from sqlalchemy import create_engine
 from sqlalchemy.orm import sessionmaker
@@ -8,13 +7,6 @@
 
 from db.tables import Base, MedicalService, ServiceRecord, GeneralInfo
 from src.utils import get_address_from_cep, get_distance
-=======
-from fastapi import FastAPI
-from sqlalchemy import create_engine
-from sqlalchemy.orm import sessionmaker
-
-from db.tables import Base, MedicalService
->>>>>>> 6b1887c2
 
 description = """
 API para consulta de informações sobre unidades de saúde do SUS para a plataforma SUSP.
@@ -31,23 +23,17 @@
 DB_PASSWORD = os.getenv("POSTGRES_PASSWORD")
 DB_URL = f"postgresql://{DB_USER}:{DB_PASSWORD}@db:5432/{DB_NAME}"
 
-<<<<<<< HEAD
 MAX_DISTANCE = 10
 
-=======
->>>>>>> 6b1887c2
 app = FastAPI(
     title="SUSP",
     description=description,
 )
 
-<<<<<<< HEAD
 class UnidadeRequest(BaseModel):
     cep: str = Field(..., regex=r'^\d{5}-?\d{3}$', description="CEP no formato 00000000")
     esp: int = Field(..., min_length=1, description="Especialidade médica")
 
-=======
->>>>>>> 6b1887c2
 @app.get("/")
 async def root():
     return {"message": "Não há nada aqui, apenas um sanity check!"}
