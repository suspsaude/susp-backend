--- conflicted
+++ resolved
@@ -2,13 +2,10 @@
 import traceback
 from typing import List
 
-<<<<<<< HEAD
 from fastapi import Depends, FastAPI, HTTPException
 from fastapi.responses import JSONResponse
-=======
-from fastapi import FastAPI, Depends
 from fastapi.middleware.cors import CORSMiddleware
->>>>>>> daeab973
+
 from sqlalchemy import create_engine
 from sqlalchemy.orm import sessionmaker
 
@@ -64,19 +61,11 @@
 #                                   ENDPOINTS
 # =============================================================================
 
-<<<<<<< HEAD
-=======
 app.add_middleware(CORSMiddleware, 
                    allow_origins=["*"], 
                    allow_credentials=True, 
                    allow_methods=["*"], 
                    allow_headers=["*"])
-
-class UnidadeRequest(BaseModel):
-    cep: str = Field(..., pattern=r'^\d{5}-?\d{3}$', description="CEP no formato 00000-000")
-    srv: int = Field(..., description="Serviço médico")
-    clf: int = Field(..., description="Classificação da especialidade")
->>>>>>> daeab973
 
 @app.get("/")
 async def root():
